--- conflicted
+++ resolved
@@ -2,7 +2,6 @@
 
 ## master / unreleased
 
-<<<<<<< HEAD
 * [CHANGE] Blocks storage: update the default HTTP configuration values for the S3 client to the upstream Thanos default values. #3244
   - `-blocks-storage.s3.http.idle-conn-timeout` is set 90 seconds.
   - `-blocks-storage.s3.http.response-header-timeout` is set to 2 minutes.
@@ -74,10 +73,7 @@
 * [BUGFIX] Experimental Alertmanager API: Do not allow empty Alertmanager configurations or bad template filenames to be submitted through the configuration API. #3185
 * [BUGFIX] When using ruler sharding, moving all user rule groups from ruler to a different one and then back could end up with some user groups not being evaluated at all. #3235
 
-## 1.4.0-rc.0 in progress
-=======
 ## 1.4.0 / 2020-10-02
->>>>>>> d29e8f88
 
 * [CHANGE] TLS configuration for gRPC, HTTP and etcd clients is now marked as experimental. These features are not yet fully baked, and we expect possible small breaking changes in Cortex 1.5. #3198
 * [CHANGE] Cassandra backend support is now GA (stable). #3180
